--- conflicted
+++ resolved
@@ -41,7 +41,6 @@
     res = await run_in_threadpool(_select)
     if getattr(res, "error", None):
         raise RuntimeError(f"Supabase select failed: {res.error}")
-<<<<<<< HEAD
     return res.data
 
 
@@ -114,9 +113,4 @@
         raise RuntimeError(f"Supabase select partner messages failed: {messages_res.error}")
 
     # Return in chronological order (oldest first)
-    return list(reversed(messages_res.data))
-=======
-    if not hasattr(res, 'data'):
-        raise RuntimeError("Supabase select returned invalid response")
-    return res.data or []
->>>>>>> 315a55b6
+    return list(reversed(messages_res.data))