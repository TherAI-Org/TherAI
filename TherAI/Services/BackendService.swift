import Foundation

struct BackendService {

    static let shared = BackendService()

    let baseURL: URL
    private let urlSession: URLSession = .shared
    private let jsonEncoder = JSONEncoder()
    private let jsonDecoder = JSONDecoder()

    private init() {
        guard let backendURLString = BackendService.getSecretsPlistValue(for: "BACKEND_BASE_URL") as? String,
              let url = URL(string: backendURLString) else {
            fatalError("Missing or invalid BACKEND_BASE_URL in Secrets.plist")
        }
        self.baseURL = url
        print("🌐 BackendService: Initialized with base URL: \(url)")
    }

    func sendChatMessage(_ message: String, sessionId: UUID?, chatHistory: [ChatHistoryMessage]?, accessToken: String) async throws -> (response: String, sessionId: UUID) {
        let url = baseURL
            .appendingPathComponent("chat")
            .appendingPathComponent("sessions")
            .appendingPathComponent("message")
        var request = URLRequest(url: url)
        request.httpMethod = "POST"
        request.setValue("application/json", forHTTPHeaderField: "Content-Type")
        request.setValue("Bearer \(accessToken)", forHTTPHeaderField: "Authorization")

        let payload = ChatRequestBody(message: message, session_id: sessionId, chat_history: chatHistory)
        request.httpBody = try jsonEncoder.encode(payload)

        let (data, response): (Data, URLResponse)
        do {
            (data, response) = try await urlSession.data(for: request)
        } catch {
            throw error
        }

        guard let http = response as? HTTPURLResponse else {
            throw NSError(domain: "Backend", code: -1, userInfo: [NSLocalizedDescriptionKey: "Invalid response from server"])
        }
        guard (200..<300).contains(http.statusCode) else {
            let serverMessage = decodeSimpleDetail(from: data) ?? String(data: data, encoding: .utf8) ?? "Unknown server error"
            throw NSError(domain: "Backend", code: http.statusCode, userInfo: [NSLocalizedDescriptionKey: serverMessage])
        }

        let decoded = try jsonDecoder.decode(ChatResponseBody.self, from: data)
        guard decoded.success, let sid = decoded.session_id else {
            throw NSError(domain: "Backend", code: -3, userInfo: [NSLocalizedDescriptionKey: "Request failed"])
        }
        return (decoded.response, sid)
    }

    func fetchMessages(sessionId: UUID, accessToken: String) async throws -> [ChatMessageDTO] {
        let url = baseURL
            .appendingPathComponent("chat")
            .appendingPathComponent("sessions")
            .appendingPathComponent(sessionId.uuidString)
            .appendingPathComponent("messages")
        var request = URLRequest(url: url)
        request.httpMethod = "GET"
        request.setValue("Bearer \(accessToken)", forHTTPHeaderField: "Authorization")

        let (data, response): (Data, URLResponse)
        do {
            (data, response) = try await urlSession.data(for: request)
        } catch {
            throw error
        }

        guard let http = response as? HTTPURLResponse else {
            throw NSError(domain: "Backend", code: -1, userInfo: [NSLocalizedDescriptionKey: "Invalid response from server"])
        }
        guard (200..<300).contains(http.statusCode) else {
            let serverMessage = decodeSimpleDetail(from: data) ?? String(data: data, encoding: .utf8) ?? "Unknown server error"
            throw NSError(domain: "Backend", code: http.statusCode, userInfo: [NSLocalizedDescriptionKey: serverMessage])
        }

        let decoded = try jsonDecoder.decode(MessagesResponseBody.self, from: data)
        return decoded.messages
    }

    func fetchSessions(accessToken: String) async throws -> [ChatSessionDTO] {
        let url = baseURL
            .appendingPathComponent("chat")
            .appendingPathComponent("sessions")
        var request = URLRequest(url: url)
        request.httpMethod = "GET"
        request.setValue("Bearer \(accessToken)", forHTTPHeaderField: "Authorization")

        let (data, response): (Data, URLResponse)
        do {
            (data, response) = try await urlSession.data(for: request)
        } catch {
            throw error
        }

        guard let http = response as? HTTPURLResponse else {
            throw NSError(domain: "Backend", code: -1, userInfo: [NSLocalizedDescriptionKey: "Invalid response from server"])
        }
        guard (200..<300).contains(http.statusCode) else {
            let serverMessage = decodeSimpleDetail(from: data) ?? String(data: data, encoding: .utf8) ?? "Unknown server error"
            throw NSError(domain: "Backend", code: http.statusCode, userInfo: [NSLocalizedDescriptionKey: serverMessage])
        }

        let decoded = try jsonDecoder.decode(SessionsResponseBody.self, from: data)
        return decoded.sessions
    }

    static func getSecretsPlistValue(for key: String) -> Any? {
        if let path = Bundle.main.path(forResource: "Secrets", ofType: "plist"),
           let plist = NSDictionary(contentsOfFile: path),
           let value = plist[key] {
            return value
        }
        return nil
    }

    private func decodeSimpleDetail(from data: Data) -> String? {
        struct SimpleDetail: Decodable { let detail: String? }
        return (try? jsonDecoder.decode(SimpleDetail.self, from: data))?.detail
    }
}

struct ChatHistoryMessage: Codable {
    let role: String
    let content: String
}

private struct ChatRequestBody: Codable {
    let message: String
    let session_id: UUID?
    let chat_history: [ChatHistoryMessage]?
}

private struct ChatResponseBody: Codable {
    let response: String
    let success: Bool
    let session_id: UUID?
}

struct ChatMessageDTO: Codable {
    let id: UUID
    let user_id: UUID
    let session_id: UUID
    let role: String
    let content: String
}

private struct MessagesResponseBody: Codable {
    let messages: [ChatMessageDTO]
}

struct ChatSessionDTO: Codable {
    let id: UUID
    let title: String?
}

private struct SessionsResponseBody: Codable {
    let sessions: [ChatSessionDTO]
}

// Link Invites
private struct CreateLinkInviteResponseBody: Codable {
    let invite_token: String
    let share_url: String
}

private struct AcceptLinkInviteRequestBody: Codable {
    let invite_token: String
}

private struct AcceptLinkInviteResponseBody: Codable {
    let success: Bool
    let relationship_id: UUID?
}

extension BackendService {
    func createLinkInvite(accessToken: String) async throws -> URL {
        let url = baseURL
            .appendingPathComponent("link")
            .appendingPathComponent("send-invite")
        var request = URLRequest(url: url)
        request.httpMethod = "POST"
        request.setValue("application/json", forHTTPHeaderField: "Content-Type")
        request.setValue("Bearer \(accessToken)", forHTTPHeaderField: "Authorization")

        let (data, response): (Data, URLResponse)
        do {
            (data, response) = try await urlSession.data(for: request)
        } catch {
            throw error
        }

        guard let http = response as? HTTPURLResponse else {
            throw NSError(domain: "Backend", code: -1, userInfo: [NSLocalizedDescriptionKey: "Invalid response from server"])
        }
        guard (200..<300).contains(http.statusCode) else {
            let serverMessage = decodeSimpleDetail(from: data) ?? String(data: data, encoding: .utf8) ?? "Unknown server error"
            throw NSError(domain: "Backend", code: http.statusCode, userInfo: [NSLocalizedDescriptionKey: serverMessage])
        }

        let decoded = try jsonDecoder.decode(CreateLinkInviteResponseBody.self, from: data)
        guard let shareURL = URL(string: decoded.share_url) else {
            throw NSError(domain: "Backend", code: -2, userInfo: [NSLocalizedDescriptionKey: "Invalid share URL from server"])
        }
        return shareURL
    }

    func acceptLinkInvite(inviteToken: String, accessToken: String) async throws {
        let url = baseURL
            .appendingPathComponent("link")
            .appendingPathComponent("accept-invite")
        var request = URLRequest(url: url)
        request.httpMethod = "POST"
        request.setValue("application/json", forHTTPHeaderField: "Content-Type")
        request.setValue("Bearer \(accessToken)", forHTTPHeaderField: "Authorization")

        let payload = AcceptLinkInviteRequestBody(invite_token: inviteToken)
        request.httpBody = try jsonEncoder.encode(payload)

        let (data, response): (Data, URLResponse)
        do {
            (data, response) = try await urlSession.data(for: request)
        } catch {
            throw error
        }

        guard let http = response as? HTTPURLResponse else {
            throw NSError(domain: "Backend", code: -1, userInfo: [NSLocalizedDescriptionKey: "Invalid response from server"])
        }
        guard (200..<300).contains(http.statusCode) else {
            let serverMessage = decodeSimpleDetail(from: data) ?? String(data: data, encoding: .utf8) ?? "Unknown server error"
            throw NSError(domain: "Backend", code: http.statusCode, userInfo: [NSLocalizedDescriptionKey: serverMessage])
        }

        let decoded = try jsonDecoder.decode(AcceptLinkInviteResponseBody.self, from: data)
        guard decoded.success else {
            throw NSError(domain: "Backend", code: -3, userInfo: [NSLocalizedDescriptionKey: "Failed to accept link invite"])
        }
    }

    func unlink(accessToken: String) async throws -> Bool {
        let url = baseURL
            .appendingPathComponent("link")
            .appendingPathComponent("unlink-pair")
        var request = URLRequest(url: url)
        request.httpMethod = "POST"
        request.setValue("application/json", forHTTPHeaderField: "Content-Type")
        request.setValue("Bearer \(accessToken)", forHTTPHeaderField: "Authorization")

        let (data, response): (Data, URLResponse)
        do {
            (data, response) = try await urlSession.data(for: request)
        } catch {
            throw error
        }

        guard let http = response as? HTTPURLResponse else {
            throw NSError(domain: "Backend", code: -1, userInfo: [NSLocalizedDescriptionKey: "Invalid response from server"])
        }
        guard (200..<300).contains(http.statusCode) else {
            let serverMessage = decodeSimpleDetail(from: data) ?? String(data: data, encoding: .utf8) ?? "Unknown server error"
            throw NSError(domain: "Backend", code: http.statusCode, userInfo: [NSLocalizedDescriptionKey: serverMessage])
        }

        struct UnlinkResponseBody: Codable { let success: Bool; let unlinked: Bool }
        let decoded = try jsonDecoder.decode(UnlinkResponseBody.self, from: data)
        guard decoded.success else {
            throw NSError(domain: "Backend", code: -3, userInfo: [NSLocalizedDescriptionKey: "Failed to unlink"])
        }
        return decoded.unlinked
    }

    func fetchLinkStatus(accessToken: String) async throws -> (linked: Bool, relationshipId: UUID?) {
        let url = baseURL
            .appendingPathComponent("link")
            .appendingPathComponent("status")
        var request = URLRequest(url: url)
        request.httpMethod = "GET"
        request.setValue("Bearer \(accessToken)", forHTTPHeaderField: "Authorization")

        let (data, response): (Data, URLResponse)
        do {
            (data, response) = try await urlSession.data(for: request)
        } catch {
            throw error
        }

        guard let http = response as? HTTPURLResponse else {
            throw NSError(domain: "Backend", code: -1, userInfo: [NSLocalizedDescriptionKey: "Invalid response from server"])
        }
        guard (200..<300).contains(http.statusCode) else {
            let serverMessage = decodeSimpleDetail(from: data) ?? String(data: data, encoding: .utf8) ?? "Unknown server error"
            throw NSError(domain: "Backend", code: http.statusCode, userInfo: [NSLocalizedDescriptionKey: serverMessage])
        }

        struct StatusBody: Codable { let success: Bool; let linked: Bool; let relationship_id: UUID? }
        let decoded = try jsonDecoder.decode(StatusBody.self, from: data)
        guard decoded.success else {
            throw NSError(domain: "Backend", code: -3, userInfo: [NSLocalizedDescriptionKey: "Failed to fetch link status"])
        }
        return (decoded.linked, decoded.relationship_id)
    }

<<<<<<< HEAD
    // MARK: - Dialogue Methods
    func getDialogueMessages(accessToken: String, sourceSessionId: UUID) async throws -> DialogueMessagesResponse {
        let url = baseURL
            .appendingPathComponent("dialogue")
            .appendingPathComponent("messages")
        var comps = URLComponents(url: url, resolvingAgainstBaseURL: false)!
        comps.queryItems = [URLQueryItem(name: "source_session_id", value: sourceSessionId.uuidString)]
        let finalURL = comps.url!
        var request = URLRequest(url: finalURL)
        request.httpMethod = "GET"
        request.setValue("Bearer \(accessToken)", forHTTPHeaderField: "Authorization")

        let (data, response): (Data, URLResponse)
        do {
            (data, response) = try await urlSession.data(for: request)
        } catch {
            throw error
        }

        guard let http = response as? HTTPURLResponse else {
            throw NSError(domain: "Backend", code: -1, userInfo: [NSLocalizedDescriptionKey: "Invalid response from server"])
        }
        guard (200..<300).contains(http.statusCode) else {
            let serverMessage = decodeSimpleDetail(from: data) ?? String(data: data, encoding: .utf8) ?? "Unknown server error"
            throw NSError(domain: "Backend", code: http.statusCode, userInfo: [NSLocalizedDescriptionKey: serverMessage])
        }

        return try jsonDecoder.decode(DialogueMessagesResponse.self, from: data)
    }

    func getPendingRequests(accessToken: String) async throws -> PendingRequestsResponse {
        let url = baseURL
            .appendingPathComponent("dialogue")
            .appendingPathComponent("pending-requests")
        var request = URLRequest(url: url)
        request.httpMethod = "GET"
=======
    func deleteSession(sessionId: UUID, accessToken: String) async throws {
        print("🌐 BackendService: Deleting session \(sessionId)")
        
        let url = baseURL
            .appendingPathComponent("chat")
            .appendingPathComponent("sessions")
            .appendingPathComponent(sessionId.uuidString)
        
        print("🌐 BackendService: URL = \(url)")
        
        var request = URLRequest(url: url)
        request.httpMethod = "DELETE"
>>>>>>> 09674784
        request.setValue("Bearer \(accessToken)", forHTTPHeaderField: "Authorization")

        let (data, response): (Data, URLResponse)
        do {
            (data, response) = try await urlSession.data(for: request)
<<<<<<< HEAD
        } catch {
=======
            print("🌐 BackendService: Got response")
        } catch {
            print("🌐 BackendService: Network error: \(error)")
>>>>>>> 09674784
            throw error
        }

        guard let http = response as? HTTPURLResponse else {
<<<<<<< HEAD
            throw NSError(domain: "Backend", code: -1, userInfo: [NSLocalizedDescriptionKey: "Invalid response from server"])
        }
        guard (200..<300).contains(http.statusCode) else {
            let serverMessage = decodeSimpleDetail(from: data) ?? String(data: data, encoding: .utf8) ?? "Unknown server error"
            throw NSError(domain: "Backend", code: http.statusCode, userInfo: [NSLocalizedDescriptionKey: serverMessage])
        }

        return try jsonDecoder.decode(PendingRequestsResponse.self, from: data)
    }

    func createDialogueRequest(_ requestBody: DialogueRequestBody, accessToken: String) async throws -> DialogueRequestResponse {
        let url = baseURL
            .appendingPathComponent("dialogue")
            .appendingPathComponent("request")
        var request = URLRequest(url: url)
        request.httpMethod = "POST"
        request.setValue("application/json", forHTTPHeaderField: "Content-Type")
        request.setValue("Bearer \(accessToken)", forHTTPHeaderField: "Authorization")

        request.httpBody = try jsonEncoder.encode(requestBody)

        let (data, response): (Data, URLResponse)
        do {
            (data, response) = try await urlSession.data(for: request)
        } catch {
            throw error
        }

        guard let http = response as? HTTPURLResponse else {
            throw NSError(domain: "Backend", code: -1, userInfo: [NSLocalizedDescriptionKey: "Invalid response from server"])
        }
        guard (200..<300).contains(http.statusCode) else {
            let serverMessage = decodeSimpleDetail(from: data) ?? String(data: data, encoding: .utf8) ?? "Unknown server error"
            throw NSError(domain: "Backend", code: http.statusCode, userInfo: [NSLocalizedDescriptionKey: serverMessage])
        }

        return try jsonDecoder.decode(DialogueRequestResponse.self, from: data)
    }

    func markRequestAsDelivered(requestId: UUID, accessToken: String) async throws {
        let url = baseURL
            .appendingPathComponent("dialogue")
            .appendingPathComponent("requests")
            .appendingPathComponent(requestId.uuidString)
            .appendingPathComponent("delivered")
        var request = URLRequest(url: url)
        request.httpMethod = "POST"
        request.setValue("Bearer \(accessToken)", forHTTPHeaderField: "Authorization")
=======
            print("🌐 BackendService: Invalid response type")
            throw NSError(domain: "Backend", code: -1, userInfo: [NSLocalizedDescriptionKey: "Invalid response from server"])
        }
        
        print("🌐 BackendService: Status code: \(http.statusCode)")
        
        guard (200..<300).contains(http.statusCode) else {
            let serverMessage = decodeSimpleDetail(from: data) ?? String(data: data, encoding: .utf8) ?? "Unknown server error"
            print("🌐 BackendService: Server error: \(serverMessage)")
            throw NSError(domain: "Backend", code: http.statusCode, userInfo: [NSLocalizedDescriptionKey: serverMessage])
        }

        struct DeleteResponseBody: Codable { let success: Bool; let message: String }
        let decoded = try jsonDecoder.decode(DeleteResponseBody.self, from: data)
        print("🌐 BackendService: Decoded response: success=\(decoded.success), message=\(decoded.message)")
        
        guard decoded.success else {
            print("🌐 BackendService: Server returned success=false")
            throw NSError(domain: "Backend", code: -3, userInfo: [NSLocalizedDescriptionKey: "Failed to delete session"])
        }
        
        print("🌐 BackendService: Delete successful!")
    }

    func renameSession(sessionId: UUID, newTitle: String, accessToken: String) async throws {
        print("🌐 BackendService: Renaming session \(sessionId) to '\(newTitle)'")
        print("🌐 BackendService: Base URL = \(baseURL)")
        
        let url = baseURL
            .appendingPathComponent("chat")
            .appendingPathComponent("sessions")
            .appendingPathComponent(sessionId.uuidString)
            .appendingPathComponent("rename")
        
        print("🌐 BackendService: Final URL = \(url)")
        
        var request = URLRequest(url: url)
        request.httpMethod = "PUT"
        request.setValue("application/json", forHTTPHeaderField: "Content-Type")
        request.setValue("Bearer \(accessToken)", forHTTPHeaderField: "Authorization")

        let payload = ["title": newTitle]
        request.httpBody = try jsonEncoder.encode(payload)
>>>>>>> 09674784

        let (data, response): (Data, URLResponse)
        do {
            (data, response) = try await urlSession.data(for: request)
<<<<<<< HEAD
        } catch {
=======
            print("🌐 BackendService: Got response")
        } catch {
            print("🌐 BackendService: Network error: \(error)")
>>>>>>> 09674784
            throw error
        }

        guard let http = response as? HTTPURLResponse else {
<<<<<<< HEAD
            throw NSError(domain: "Backend", code: -1, userInfo: [NSLocalizedDescriptionKey: "Invalid response from server"])
        }
        guard (200..<300).contains(http.statusCode) else {
            let serverMessage = decodeSimpleDetail(from: data) ?? String(data: data, encoding: .utf8) ?? "Unknown server error"
            throw NSError(domain: "Backend", code: http.statusCode, userInfo: [NSLocalizedDescriptionKey: serverMessage])
        }
    }

    func markRequestAsAccepted(requestId: UUID, accessToken: String) async throws -> (partnerSessionId: UUID, dialogueSessionId: UUID) {
        let url = baseURL
            .appendingPathComponent("dialogue")
            .appendingPathComponent("requests")
            .appendingPathComponent(requestId.uuidString)
            .appendingPathComponent("accept")
        var request = URLRequest(url: url)
        request.httpMethod = "POST"
        request.setValue("Bearer \(accessToken)", forHTTPHeaderField: "Authorization")

        let (data, response): (Data, URLResponse)
        do {
            (data, response) = try await urlSession.data(for: request)
        } catch {
            throw error
        }

        guard let http = response as? HTTPURLResponse else {
            throw NSError(domain: "Backend", code: -1, userInfo: [NSLocalizedDescriptionKey: "Invalid response from server"])
        }
        guard (200..<300).contains(http.statusCode) else {
            let serverMessage = decodeSimpleDetail(from: data) ?? String(data: data, encoding: .utf8) ?? "Unknown server error"
            throw NSError(domain: "Backend", code: http.statusCode, userInfo: [NSLocalizedDescriptionKey: serverMessage])
        }
        // Decode the response so caller can navigate to the correct dialogue
        struct AcceptDialogueResponse: Codable { let success: Bool; let partner_session_id: UUID; let dialogue_session_id: UUID }
        let decoded = try jsonDecoder.decode(AcceptDialogueResponse.self, from: data)
        return (decoded.partner_session_id, decoded.dialogue_session_id)
=======
            print("🌐 BackendService: Invalid response type")
            throw NSError(domain: "Backend", code: -1, userInfo: [NSLocalizedDescriptionKey: "Invalid response from server"])
        }
        
        print("🌐 BackendService: Status code: \(http.statusCode)")
        
        guard (200..<300).contains(http.statusCode) else {
            let serverMessage = decodeSimpleDetail(from: data) ?? String(data: data, encoding: .utf8) ?? "Unknown server error"
            print("🌐 BackendService: Server error: \(serverMessage)")
            throw NSError(domain: "Backend", code: http.statusCode, userInfo: [NSLocalizedDescriptionKey: serverMessage])
        }

        struct RenameResponseBody: Codable { let success: Bool; let message: String }
        let decoded = try jsonDecoder.decode(RenameResponseBody.self, from: data)
        print("🌐 BackendService: Decoded response: success=\(decoded.success), message=\(decoded.message)")
        
        guard decoded.success else {
            print("🌐 BackendService: Server returned success=false")
            throw NSError(domain: "Backend", code: -3, userInfo: [NSLocalizedDescriptionKey: "Failed to rename session"])
        }
        
        print("🌐 BackendService: Rename successful!")
>>>>>>> 09674784
    }
}<|MERGE_RESOLUTION|>--- conflicted
+++ resolved
@@ -305,7 +305,6 @@
         return (decoded.linked, decoded.relationship_id)
     }
 
-<<<<<<< HEAD
     // MARK: - Dialogue Methods
     func getDialogueMessages(accessToken: String, sourceSessionId: UUID) async throws -> DialogueMessagesResponse {
         let url = baseURL
@@ -342,37 +341,16 @@
             .appendingPathComponent("pending-requests")
         var request = URLRequest(url: url)
         request.httpMethod = "GET"
-=======
-    func deleteSession(sessionId: UUID, accessToken: String) async throws {
-        print("🌐 BackendService: Deleting session \(sessionId)")
-        
-        let url = baseURL
-            .appendingPathComponent("chat")
-            .appendingPathComponent("sessions")
-            .appendingPathComponent(sessionId.uuidString)
-        
-        print("🌐 BackendService: URL = \(url)")
-        
-        var request = URLRequest(url: url)
-        request.httpMethod = "DELETE"
->>>>>>> 09674784
-        request.setValue("Bearer \(accessToken)", forHTTPHeaderField: "Authorization")
-
-        let (data, response): (Data, URLResponse)
-        do {
-            (data, response) = try await urlSession.data(for: request)
-<<<<<<< HEAD
-        } catch {
-=======
-            print("🌐 BackendService: Got response")
-        } catch {
-            print("🌐 BackendService: Network error: \(error)")
->>>>>>> 09674784
-            throw error
-        }
-
-        guard let http = response as? HTTPURLResponse else {
-<<<<<<< HEAD
+        request.setValue("Bearer \(accessToken)", forHTTPHeaderField: "Authorization")
+
+        let (data, response): (Data, URLResponse)
+        do {
+            (data, response) = try await urlSession.data(for: request)
+        } catch {
+            throw error
+        }
+
+        guard let http = response as? HTTPURLResponse else {
             throw NSError(domain: "Backend", code: -1, userInfo: [NSLocalizedDescriptionKey: "Invalid response from server"])
         }
         guard (200..<300).contains(http.statusCode) else {
@@ -421,67 +399,15 @@
         var request = URLRequest(url: url)
         request.httpMethod = "POST"
         request.setValue("Bearer \(accessToken)", forHTTPHeaderField: "Authorization")
-=======
-            print("🌐 BackendService: Invalid response type")
-            throw NSError(domain: "Backend", code: -1, userInfo: [NSLocalizedDescriptionKey: "Invalid response from server"])
-        }
-        
-        print("🌐 BackendService: Status code: \(http.statusCode)")
-        
-        guard (200..<300).contains(http.statusCode) else {
-            let serverMessage = decodeSimpleDetail(from: data) ?? String(data: data, encoding: .utf8) ?? "Unknown server error"
-            print("🌐 BackendService: Server error: \(serverMessage)")
-            throw NSError(domain: "Backend", code: http.statusCode, userInfo: [NSLocalizedDescriptionKey: serverMessage])
-        }
-
-        struct DeleteResponseBody: Codable { let success: Bool; let message: String }
-        let decoded = try jsonDecoder.decode(DeleteResponseBody.self, from: data)
-        print("🌐 BackendService: Decoded response: success=\(decoded.success), message=\(decoded.message)")
-        
-        guard decoded.success else {
-            print("🌐 BackendService: Server returned success=false")
-            throw NSError(domain: "Backend", code: -3, userInfo: [NSLocalizedDescriptionKey: "Failed to delete session"])
-        }
-        
-        print("🌐 BackendService: Delete successful!")
-    }
-
-    func renameSession(sessionId: UUID, newTitle: String, accessToken: String) async throws {
-        print("🌐 BackendService: Renaming session \(sessionId) to '\(newTitle)'")
-        print("🌐 BackendService: Base URL = \(baseURL)")
-        
-        let url = baseURL
-            .appendingPathComponent("chat")
-            .appendingPathComponent("sessions")
-            .appendingPathComponent(sessionId.uuidString)
-            .appendingPathComponent("rename")
-        
-        print("🌐 BackendService: Final URL = \(url)")
-        
-        var request = URLRequest(url: url)
-        request.httpMethod = "PUT"
-        request.setValue("application/json", forHTTPHeaderField: "Content-Type")
-        request.setValue("Bearer \(accessToken)", forHTTPHeaderField: "Authorization")
-
-        let payload = ["title": newTitle]
-        request.httpBody = try jsonEncoder.encode(payload)
->>>>>>> 09674784
-
-        let (data, response): (Data, URLResponse)
-        do {
-            (data, response) = try await urlSession.data(for: request)
-<<<<<<< HEAD
-        } catch {
-=======
-            print("🌐 BackendService: Got response")
-        } catch {
-            print("🌐 BackendService: Network error: \(error)")
->>>>>>> 09674784
-            throw error
-        }
-
-        guard let http = response as? HTTPURLResponse else {
-<<<<<<< HEAD
+
+        let (data, response): (Data, URLResponse)
+        do {
+            (data, response) = try await urlSession.data(for: request)
+        } catch {
+            throw error
+        }
+
+        guard let http = response as? HTTPURLResponse else {
             throw NSError(domain: "Backend", code: -1, userInfo: [NSLocalizedDescriptionKey: "Invalid response from server"])
         }
         guard (200..<300).contains(http.statusCode) else {
@@ -518,29 +444,5 @@
         struct AcceptDialogueResponse: Codable { let success: Bool; let partner_session_id: UUID; let dialogue_session_id: UUID }
         let decoded = try jsonDecoder.decode(AcceptDialogueResponse.self, from: data)
         return (decoded.partner_session_id, decoded.dialogue_session_id)
-=======
-            print("🌐 BackendService: Invalid response type")
-            throw NSError(domain: "Backend", code: -1, userInfo: [NSLocalizedDescriptionKey: "Invalid response from server"])
-        }
-        
-        print("🌐 BackendService: Status code: \(http.statusCode)")
-        
-        guard (200..<300).contains(http.statusCode) else {
-            let serverMessage = decodeSimpleDetail(from: data) ?? String(data: data, encoding: .utf8) ?? "Unknown server error"
-            print("🌐 BackendService: Server error: \(serverMessage)")
-            throw NSError(domain: "Backend", code: http.statusCode, userInfo: [NSLocalizedDescriptionKey: serverMessage])
-        }
-
-        struct RenameResponseBody: Codable { let success: Bool; let message: String }
-        let decoded = try jsonDecoder.decode(RenameResponseBody.self, from: data)
-        print("🌐 BackendService: Decoded response: success=\(decoded.success), message=\(decoded.message)")
-        
-        guard decoded.success else {
-            print("🌐 BackendService: Server returned success=false")
-            throw NSError(domain: "Backend", code: -3, userInfo: [NSLocalizedDescriptionKey: "Failed to rename session"])
-        }
-        
-        print("🌐 BackendService: Rename successful!")
->>>>>>> 09674784
     }
 }