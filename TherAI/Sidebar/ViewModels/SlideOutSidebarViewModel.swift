import SwiftUI
import Supabase
import UIKit

enum SidebarTab {
    case chat
    case profile
}

class SlideOutSidebarViewModel: ObservableObject {

    @Published var isOpen = false
    @Published var selectedTab: SidebarTab = .chat
    @Published var dragOffset: CGFloat = 0
    @Published var showProfileSheet: Bool = false
    @Published var showProfileOverlay: Bool = false
    @Published var showSettingsOverlay: Bool = false
    @Published var showSettingsSheet: Bool = false
    @Published var showLinkSheet: Bool = false

    // Sidebar sections state
    @Published var isNotificationsExpanded: Bool = false
    @Published var isChatsExpanded: Bool = false

    // Local chat sessions list (simple store for now)
    @Published var sessions: [ChatSession] = []
    
    // Rename dialog state
    @Published var showRenameDialog: Bool = false
    @Published var renameSessionId: UUID? = nil
    @Published var renameText: String = ""

    // Pending dialogue requests from partner
    @Published var pendingRequests: [DialogueViewModel.DialogueRequest] = []

    init() {}

    // Currently active session shown in ChatView (nil => new unsaved session)
    @Published var activeSessionId: UUID? = nil
    // Changing this forces ChatView to reinitialize
    @Published var chatViewKey: UUID = UUID()

    // Callback for switching to dialogue mode
    var onSwitchToDialogue: (() -> Void)?

    // Callback for refreshing pending requests
    var onRefreshPendingRequests: (() -> Void)?

    func startNewChat() {
        activeSessionId = nil
        chatViewKey = UUID()
    }

    func openSession(_ id: UUID) {
        activeSessionId = id
        chatViewKey = UUID()
    }

    func openPendingRequest(_ request: DialogueViewModel.DialogueRequest) {
        // Accept first, then switch to dialogue once messages are available
        Task { await acceptPendingRequest(request) }
    }

    private func acceptPendingRequest(_ request: DialogueViewModel.DialogueRequest) async {
        do {
            let session = try await AuthService.shared.client.auth.session
            let accessToken = session.accessToken

            // Check if this request was sent TO the current user (not BY the current user)
            if let currentUserId = AuthService.shared.currentUser?.id,
               request.senderUserId != currentUserId {
                // Accept the request via service and get personal + dialogue ids
                let (partnerSessionId, _) = try await BackendService.shared.markRequestAsAccepted(requestId: request.id, accessToken: accessToken)

                // Ensure the partner's personal session appears in the chat list
                let personalSession = ChatSession(id: partnerSessionId, title: "Chat")

                // Add the dialogue session to the chat sessions list and switch to it
                await MainActor.run {
                    // Remove from pending requests
                    self.pendingRequests.removeAll { $0.id == request.id }

                    // Add personal session if not already present
                    if !self.sessions.contains(where: { $0.id == partnerSessionId }) {
                        self.sessions.insert(personalSession, at: 0)
                    }

                    // Switch to the personal session for this chat
                    self.activeSessionId = partnerSessionId

                    // Expand chats section to show the new session
                    self.isChatsExpanded = true
                }

                // Tell ChatView to switch to dialogue now (will trigger scoped load)
                await MainActor.run { self.onSwitchToDialogue?() }

                // Also refresh from backend to ensure consistency
                await loadPendingRequests()
            }
        } catch {
            print("Failed to accept pending request: \(error)")
        }
    }

    // MARK: - Notifications
    private var observers: [NSObjectProtocol] = []

    deinit {
        for ob in observers { NotificationCenter.default.removeObserver(ob) }
    }

    func startObserving() {
        // Ensure we start with a fresh session (no active session)
        activeSessionId = nil
        chatViewKey = UUID()

        // Initial load of sessions and pending requests
        Task {
            await loadSessions()
            await loadPendingRequests()
        }

        // Session created
        let created = NotificationCenter.default.addObserver(forName: .chatSessionCreated, object: nil, queue: .main) { [weak self] note in
            guard let self = self else { return }
            if let sid = note.userInfo?["sessionId"] as? UUID {
<<<<<<< HEAD
                // Avoid creating a duplicate entry pointing to the dialogue session
                if !self.sessions.contains(where: { $0.id == sid }) {
                    let session = ChatSession(id: sid, title: note.userInfo?["title"] as? String ?? "Chat")
=======
                let session = ChatSession(id: sid, title: note.userInfo?["title"] as? String ?? "Session")
                if !self.sessions.contains(session) {
>>>>>>> 315a55b6
                    self.sessions.insert(session, at: 0)
                }
                self.isChatsExpanded = true
            }
        }
        observers.append(created)

        // Message sent (move session to top if exists)
        let sent = NotificationCenter.default.addObserver(forName: .chatMessageSent, object: nil, queue: .main) { [weak self] note in
            guard let self = self else { return }
            if let sid = note.userInfo?["sessionId"] as? UUID, let idx = self.sessions.firstIndex(where: { $0.id == sid }) {
                let item = self.sessions.remove(at: idx)
                self.sessions.insert(item, at: 0)
            }
        }
        observers.append(sent)
    }

    // MARK: - Load sessions from backend
    func loadSessions() async {
        print("🔄 Loading sessions from backend...")
        do {
            let session = try await AuthService.shared.client.auth.session
            let accessToken = session.accessToken
            print("🔑 Got access token, fetching sessions...")
            let dtos = try await BackendService.shared.fetchSessions(accessToken: accessToken)
            print("📋 Fetched \(dtos.count) sessions from backend")
            let mapped = dtos.map { dto in
                // Fix empty string titles to be nil so UI shows "Session"
                let title = dto.title?.trimmingCharacters(in: .whitespacesAndNewlines)
                let finalTitle = title?.isEmpty == true ? nil : title
                return ChatSession(id: dto.id, title: finalTitle)
            }
            await MainActor.run { 
                self.sessions = mapped
                print("📱 Updated local sessions list with \(mapped.count) sessions")
            }
        } catch {
            // Suppress "cancelled" (-999) which occurs when a previous in-flight request is cancelled by a new one or view lifecycle
            if let nsError = error as NSError?, nsError.domain == NSURLErrorDomain && nsError.code == NSURLErrorCancelled {
                print("⏭️ Load sessions cancelled (expected during rapid refresh) — ignoring")
                return
            }
            print("❌ Failed to load sessions: \(error)")
        }
    }
    
    // MARK: - Refresh sessions (for pull-to-refresh)
    func refreshSessions() async {
        await loadSessions()
    }
    
    // MARK: - Clear and reload sessions (for debugging)
    func clearAndReloadSessions() async {
        print("🔄 Clearing local sessions and reloading from backend...")
        await MainActor.run {
            self.sessions.removeAll()
        }
        await loadSessions()
    }
    
    // MARK: - Delete session
    func deleteSession(_ sessionId: UUID) async {
        print("🗑️ Delete session is disabled for now. Ignoring request for: \(sessionId)")
    }
    
    // MARK: - Rename session
    func renameSession(_ sessionId: UUID, newTitle: String) async {
        print("✏️ Rename session is disabled for now. Ignoring request for: \(sessionId) -> '\(newTitle)'")
    }
    
    // MARK: - Rename dialog helpers
    func startRename(sessionId: UUID, currentTitle: String?) {
        print("✏️ Rename is disabled for now. Start ignored for: \(sessionId)")
    }
    
    func confirmRename() {
        print("✏️ Rename is disabled for now. Confirm ignored.")
    }
    
    func cancelRename() {
        print("✏️ Rename is disabled for now. Cancel ignored.")
    }

    // MARK: - Load pending requests from backend
    func loadPendingRequests() async {
        do {
            let session = try await AuthService.shared.client.auth.session
            let accessToken = session.accessToken
            let response = try await BackendService.shared.getPendingRequests(accessToken: accessToken)
            await MainActor.run {
                self.pendingRequests = response.requests
            }
        } catch {
            print("Failed to load pending requests: \(error)")
        }
    }

    func openSidebar() {
        Haptics.impact(.light)
        withAnimation(.spring(response: 0.4, dampingFraction: 0.8, blendDuration: 0)) {
            isOpen = true
            dragOffset = 0
        }
    }

    func closeSidebar() {
        Haptics.impact(.light)
        withAnimation(.spring(response: 0.4, dampingFraction: 0.8, blendDuration: 0)) {
            isOpen = false
            dragOffset = 0
        }
    }

    func toggleSidebar() {
        withAnimation(.spring(response: 0.4, dampingFraction: 0.8, blendDuration: 0)) {
            isOpen.toggle()
            dragOffset = 0
        }
    }

    func selectTab(_ tab: SidebarTab) {
        withAnimation(.spring(response: 0.4, dampingFraction: 0.8, blendDuration: 0)) {
            selectedTab = tab
            isOpen = false
            dragOffset = 0
        }
    }

    func handleDragGesture(_ translation: CGFloat, width: CGFloat) {
        if isOpen {
            let newOffset = max(-width, min(0, translation))
            dragOffset = newOffset
        } else {
            let newOffset = max(0, min(width, translation))
            dragOffset = newOffset
        }
    }

    func handleSwipeGesture(_ translation: CGFloat, velocity: CGFloat, width: CGFloat) {
        let threshold: CGFloat = width * 0.3 // 30% of screen width
        let velocityThreshold: CGFloat = 500

        if isOpen {
            if translation < -threshold || velocity < -velocityThreshold {
                closeSidebar()
            } else {
                withAnimation(.spring(response: 0.4, dampingFraction: 0.8, blendDuration: 0)) {
                    dragOffset = 0
                }
            }
        } else {
            if translation > threshold || velocity > velocityThreshold {
                openSidebar()
            } else {
                withAnimation(.spring(response: 0.4, dampingFraction: 0.8, blendDuration: 0)) {
                    dragOffset = 0
                }
            }
        }
    }
}

// Convenience initializer for local session creation
extension ChatSession {
    init(id: UUID = UUID(), title: String?) {
        self.id = id
        self.title = title
    }
}<|MERGE_RESOLUTION|>--- conflicted
+++ resolved
@@ -24,11 +24,8 @@
 
     // Local chat sessions list (simple store for now)
     @Published var sessions: [ChatSession] = []
-    
-    // Rename dialog state
-    @Published var showRenameDialog: Bool = false
-    @Published var renameSessionId: UUID? = nil
-    @Published var renameText: String = ""
+
+    // Rename/Delete features removed
 
     // Pending dialogue requests from partner
     @Published var pendingRequests: [DialogueViewModel.DialogueRequest] = []
@@ -125,14 +122,11 @@
         let created = NotificationCenter.default.addObserver(forName: .chatSessionCreated, object: nil, queue: .main) { [weak self] note in
             guard let self = self else { return }
             if let sid = note.userInfo?["sessionId"] as? UUID {
-<<<<<<< HEAD
+
                 // Avoid creating a duplicate entry pointing to the dialogue session
                 if !self.sessions.contains(where: { $0.id == sid }) {
                     let session = ChatSession(id: sid, title: note.userInfo?["title"] as? String ?? "Chat")
-=======
-                let session = ChatSession(id: sid, title: note.userInfo?["title"] as? String ?? "Session")
-                if !self.sessions.contains(session) {
->>>>>>> 315a55b6
+
                     self.sessions.insert(session, at: 0)
                 }
                 self.isChatsExpanded = true
@@ -166,7 +160,7 @@
                 let finalTitle = title?.isEmpty == true ? nil : title
                 return ChatSession(id: dto.id, title: finalTitle)
             }
-            await MainActor.run { 
+            await MainActor.run {
                 self.sessions = mapped
                 print("📱 Updated local sessions list with \(mapped.count) sessions")
             }
@@ -179,12 +173,12 @@
             print("❌ Failed to load sessions: \(error)")
         }
     }
-    
+
     // MARK: - Refresh sessions (for pull-to-refresh)
     func refreshSessions() async {
         await loadSessions()
     }
-    
+
     // MARK: - Clear and reload sessions (for debugging)
     func clearAndReloadSessions() async {
         print("🔄 Clearing local sessions and reloading from backend...")
@@ -193,29 +187,8 @@
         }
         await loadSessions()
     }
-    
-    // MARK: - Delete session
-    func deleteSession(_ sessionId: UUID) async {
-        print("🗑️ Delete session is disabled for now. Ignoring request for: \(sessionId)")
-    }
-    
-    // MARK: - Rename session
-    func renameSession(_ sessionId: UUID, newTitle: String) async {
-        print("✏️ Rename session is disabled for now. Ignoring request for: \(sessionId) -> '\(newTitle)'")
-    }
-    
-    // MARK: - Rename dialog helpers
-    func startRename(sessionId: UUID, currentTitle: String?) {
-        print("✏️ Rename is disabled for now. Start ignored for: \(sessionId)")
-    }
-    
-    func confirmRename() {
-        print("✏️ Rename is disabled for now. Confirm ignored.")
-    }
-    
-    func cancelRename() {
-        print("✏️ Rename is disabled for now. Cancel ignored.")
-    }
+
+    // Delete/Rename methods removed
 
     // MARK: - Load pending requests from backend
     func loadPendingRequests() async {
