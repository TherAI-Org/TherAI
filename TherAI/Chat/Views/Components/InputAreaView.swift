--- conflicted
+++ resolved
@@ -24,29 +24,14 @@
                 .foregroundColor(.primary)
                 .onSubmit {
                     guard !inputText.trimmingCharacters(in: .whitespacesAndNewlines).isEmpty else { return }
-<<<<<<< HEAD
-                    // Add haptic feedback
-                    let impactFeedback = UIImpactFeedbackGenerator(style: .light)
-                    impactFeedback.impactOccurred()
+                    Haptics.impact(.light)
                     send()
                 }
                 .focused(isInputFocused)
 
             Button(action: {
-                // Add haptic feedback
-                let impactFeedback = UIImpactFeedbackGenerator(style: .light)
-                impactFeedback.impactOccurred()
+                Haptics.impact(.light)
 
-=======
-                    Haptics.impact(.light)
-                    send() 
-                }
-                .focused(isInputFocused)
-            
-            Button(action: { 
-                Haptics.impact(.light)
-                
->>>>>>> 315a55b6
                 if isLoading {
                     stop()
                 } else {
