--- conflicted
+++ resolved
@@ -9,11 +9,7 @@
 
 struct ContentView: View {
     var body: some View {
-<<<<<<< HEAD
-        ProfileView()
-=======
-        AuthView()
->>>>>>> e5ad185f
+      AuthView()
     }
 }
 
